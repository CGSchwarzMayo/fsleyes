--- conflicted
+++ resolved
@@ -14,11 +14,7 @@
 """
 
 
-<<<<<<< HEAD
-__version__ = '0.12.1'
-=======
-__version__ = '0.12.3.dev'
->>>>>>> 2ff881b7
+__version__ = '0.12.2'
 """Current version number, as a string. The FSLeyes version number consists
 of three numbers, separated by a period, which roughly obeys the Semantic
 Versioning conventions (http://semver.org/).
