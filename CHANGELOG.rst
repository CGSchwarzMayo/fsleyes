--- conflicted
+++ resolved
@@ -2,13 +2,8 @@
 chronological order.
 
 
-<<<<<<< HEAD
-0.16.0 (Saturday 28th October 2017)
------------------------------------
-=======
-0.16.0 (under development)
---------------------------
->>>>>>> 53b841ac
+0.16.0 (Tuesday 31st October 2017)
+----------------------------------
 
 
 * Removed the ``--skipupdatecheck`` command line option - the default
